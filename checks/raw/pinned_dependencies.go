// Copyright 2022 OpenSSF Scorecard Authors
//
// Licensed under the Apache License, Version 2.0 (the "License");
// you may not use this file except in compliance with the License.
// You may obtain a copy of the License at
//
//      http://www.apache.org/licenses/LICENSE-2.0
//
// Unless required by applicable law or agreed to in writing, software
// distributed under the License is distributed on an "AS IS" BASIS,
// WITHOUT WARRANTIES OR CONDITIONS OF ANY KIND, either express or implied.
// See the License for the specific language governing permissions and
// limitations under the License.

package raw

import (
	"errors"
	"fmt"
	"path/filepath"
	"reflect"
	"regexp"
	"strings"

	"github.com/moby/buildkit/frontend/dockerfile/parser"
	"github.com/rhysd/actionlint"

	"github.com/ossf/scorecard/v5/checker"
	"github.com/ossf/scorecard/v5/checks/fileparser"
	sce "github.com/ossf/scorecard/v5/errors"
	"github.com/ossf/scorecard/v5/finding"
	"github.com/ossf/scorecard/v5/remediation"
)

// PinningDependencies checks for (un)pinned dependencies.
func PinningDependencies(c *checker.CheckRequest) (checker.PinningDependenciesData, error) {
	var results checker.PinningDependenciesData

	// GitHub actions.
	if err := collectGitHubActionsWorkflowPinning(c, &results); err != nil {
		return checker.PinningDependenciesData{}, err
	}

	// // Docker files.
	if err := collectDockerfilePinning(c, &results); err != nil {
		return checker.PinningDependenciesData{}, err
	}

	// Docker downloads.
	if err := collectDockerfileInsecureDownloads(c, &results); err != nil {
		return checker.PinningDependenciesData{}, err
	}

	// Script downloads.
	if err := collectShellScriptInsecureDownloads(c, &results); err != nil {
		return checker.PinningDependenciesData{}, err
	}

	// Action script downloads.
	if err := collectGitHubWorkflowScriptInsecureDownloads(c, &results); err != nil {
		return checker.PinningDependenciesData{}, err
	}

	if isStagedNugetDepsUnpinned(&results) {
		// check if Nuget dependencies are pinned using central package management
		isCPM, err := collectNugetCentralPackageManagement(c, &results)
		if err != nil {
			return checker.PinningDependenciesData{}, err
		}
<<<<<<< HEAD
		// if not using central package management, check if the lockfile is used with csproj RestoreLockedMode
		if !isCPM {
			if err := collectInsecureNugetCsproj(c, &results); err != nil {
				return checker.PinningDependenciesData{}, err
			}
		}
=======
	} else {
		promoteStagedNugetDependencies(&results, false)
>>>>>>> 9e7e7e63
	}
	return results, nil
}

func collectNugetCentralPackageManagement(c *checker.CheckRequest,
	dependencies *checker.PinningDependenciesData,
) (bool, error) {
	var cpmDeps []checker.Dependency
	if err := fileparser.OnMatchingFileContentDo(c.RepoClient, fileparser.PathMatcher{
		Pattern:       "Directory.Packages.props",
		CaseSensitive: false,
	}, analyseDirectoryPropsFile, &cpmDeps); err != nil {
		return false, err
	}
	// no Directory.Packages.props file found
	if len(cpmDeps) == 0 {
		return false, nil
	} else {
		pinned := countPinned(cpmDeps)
		if pinned == len(cpmDeps) {
			// all dependencies are pinned
			dependencies.Dependencies = append(dependencies.Dependencies, cpmDeps...)
			return true, nil
		} else {
			// Directory.Packages.props file found. add the dependencies to the results
			dependencies.StagedDependencies = append(dependencies.StagedDependencies, cpmDeps...)
			return false, nil
		}
	}
}

func analyseDirectoryPropsFile(path string, content []byte, args ...interface{}) (bool, error) {
	pdata, ok := args[0].(*[]checker.Dependency)
	if !ok {
		// panic if it is not correct type
		panic(fmt.Sprintf("expected type []checker.Dependency, got %v", reflect.TypeOf(args[0])))
	}

	err := analyseCentralPackageManagementPinned(path, content, pdata)
	if err != nil {
		return false, err
	}
	return false, nil
}

func collectInsecureNugetCsproj(c *checker.CheckRequest, dependencies *checker.PinningDependenciesData) error {
	csprojDeps, pinnedCsprojDeps, err := collectCsprojDependenciesData(c)
	if err != nil {
		return err
	}
	// some csproj files are pinned, output these to the user
	if pinnedCsprojDeps > 0 && pinnedCsprojDeps <= len(csprojDeps) {
		dependencies.Dependencies = append(dependencies.Dependencies, csprojDeps...)
	} else {
		allDependenciesArePinned := pinnedCsprojDeps == len(csprojDeps)
		promoteStagedNugetDependencies(dependencies, allDependenciesArePinned)
	}

	return nil
}

func promoteStagedNugetDependencies(dependencies *checker.PinningDependenciesData, updateDependencyPinning bool) {
	nugetDeps := dependencies.GetStagedDependencies(checker.DependencyUseTypeNugetCommand)

	// all csproj files are pinned, negate the pinned status of all nuget dependencies
	if updateDependencyPinning {
		for i := 0; i < len(nugetDeps); i++ {
			nugetDeps[i].Pinned = asBoolPointer(true)
			nugetDeps[i].Remediation = nil
		}
	}

	// add all NugetDependencies to Dependencies
	dependencies.Dependencies = append(dependencies.Dependencies, nugetDeps...)
}

func collectCsprojDependenciesData(c *checker.CheckRequest) ([]checker.Dependency, int, error) {
	var csprojDeps []checker.Dependency
	if err := fileparser.OnMatchingFileContentDo(c.RepoClient, fileparser.PathMatcher{
		Pattern:       "*.csproj",
		CaseSensitive: false,
	}, analyseCsprojLockedMode, &csprojDeps); err != nil {
		return nil, 0, err
	}

	pinnedDependencies := countPinned(csprojDeps)
	return csprojDeps, pinnedDependencies, nil
}

func analyseCsprojLockedMode(path string, content []byte, args ...interface{}) (bool, error) {
	pdata, ok := args[0].(*[]checker.Dependency)
	if !ok {
		// panic if it is not correct type
		panic(fmt.Sprintf("expected type []checker.Dependency, got %v", reflect.TypeOf(args[0])))
	}

	err, pinned := fileparser.IsRestoreLockedModeEnabled(content)
	if err != nil {
		return true, err
	}

	dependency := checker.Dependency{
		Location: &checker.File{
			Path:      path,
			Type:      finding.FileTypeSource,
			Offset:    1,
			EndOffset: 1,
			Snippet:   "hello",
		},
		Pinned: asBoolPointer(pinned),
		Type:   checker.DependencyUseTypeNugetCommand,
	}

	if !pinned {
		dependency.Remediation = &finding.Remediation{
			Text: "update your csproj to use RestoreLockedMode",
		}
	}

	*pdata = append(*pdata, dependency)
	return true, nil
}

func countPinned(dependencies []checker.Dependency) int {
	count := 0
	for _, dep := range dependencies {
		if *dep.Pinned {
			count++
		}
	}
	return count
}

func isStagedNugetDepsUnpinned(dependencies *checker.PinningDependenciesData) bool {
	for _, dep := range dependencies.StagedDependencies {
		if dep.Type == checker.DependencyUseTypeNugetCommand && !*dep.Pinned {
			return true
		}
	}
	return false
}

func dataAsPinnedDependenciesPointer(data interface{}) *checker.PinningDependenciesData {
	pdata, ok := data.(*checker.PinningDependenciesData)
	if !ok {
		// panic if it is not correct type
		panic(fmt.Sprintf("expected type PinningDependenciesData, got %v", reflect.TypeOf(data)))
	}
	return pdata
}

func collectShellScriptInsecureDownloads(c *checker.CheckRequest, r *checker.PinningDependenciesData) error {
	return fileparser.OnMatchingFileContentDo(c.RepoClient, fileparser.PathMatcher{
		Pattern:       "*",
		CaseSensitive: false,
	}, validateShellScriptIsFreeOfInsecureDownloads, r)
}

var validateShellScriptIsFreeOfInsecureDownloads fileparser.DoWhileTrueOnFileContent = func(
	pathfn string,
	content []byte,
	args ...interface{},
) (bool, error) {
	if len(args) != 1 {
		return false, fmt.Errorf(
			"validateShellScriptIsFreeOfInsecureDownloads requires exactly 1 arguments: got %v: %w",
			len(args), errInvalidArgLength)
	}

	pdata := dataAsPinnedDependenciesPointer(args[0])

	// Validate the file type.
	if !isSupportedShellScriptFile(pathfn, content) {
		return true, nil
	}

	if err := validateShellFile(pathfn, 0, 0, content, map[string]bool{}, pdata); err != nil {
		return false, nil
	}

	return true, nil
}

func collectDockerfileInsecureDownloads(c *checker.CheckRequest, r *checker.PinningDependenciesData) error {
	return fileparser.OnMatchingFileContentDo(c.RepoClient, fileparser.PathMatcher{
		Pattern:       "*Dockerfile*",
		CaseSensitive: false,
	}, validateDockerfileInsecureDownloads, r)
}

func fileIsInVendorDir(pathfn string) bool {
	cleanedPath := filepath.Clean(pathfn)
	splitCleanedPath := strings.Split(cleanedPath, "/")

	for _, d := range splitCleanedPath {
		if strings.EqualFold(d, "vendor") {
			return true
		}
		if strings.EqualFold(d, "third_party") {
			return true
		}
	}
	return false
}

var validateDockerfileInsecureDownloads fileparser.DoWhileTrueOnFileContent = func(
	pathfn string,
	content []byte,
	args ...interface{},
) (bool, error) {
	if len(args) != 1 {
		return false, fmt.Errorf(
			"validateDockerfileInsecureDownloads requires exactly 1 arguments: got %v: %w",
			len(args), errInvalidArgLength)
	}

	if fileIsInVendorDir(pathfn) {
		return true, nil
	}

	pdata := dataAsPinnedDependenciesPointer(args[0])

	// Return early if this is not a docker file.
	if !isDockerfile(pathfn, content) {
		return true, nil
	}

	if !fileparser.CheckFileContainsCommands(content, "#") {
		return true, nil
	}

	contentReader := strings.NewReader(string(content))
	res, err := parser.Parse(contentReader)
	if err != nil {
		return false, sce.WithMessage(sce.ErrScorecardInternal, fmt.Sprintf("%v: %v", errInternalInvalidDockerFile, err))
	}

	// Walk the Dockerfile's AST.
	taintedFiles := make(map[string]bool)
	for i := range res.AST.Children {

		child := res.AST.Children[i]
		cmdType := child.Value

		// Only look for the 'RUN' command.
		if cmdType != "RUN" {
			continue
		}

		if len(child.Heredocs) > 0 {
			startOffset := 1
			for _, heredoc := range child.Heredocs {
				cmd := heredoc.Content
				lineCount := startOffset + strings.Count(cmd, "\n")
				if err := validateShellFile(pathfn, uint(child.StartLine+startOffset)-1, uint(child.StartLine+lineCount)-2,
					[]byte(cmd), taintedFiles, pdata); err != nil {
					return false, err
				}
				startOffset += lineCount
			}
		} else {
			var valueList []string
			for n := child.Next; n != nil; n = n.Next {
				valueList = append(valueList, n.Value)
			}

			if len(valueList) == 0 {
				return false, sce.WithMessage(sce.ErrScorecardInternal, errInternalInvalidDockerFile.Error())
			}

			// Build a file content.
			cmd := strings.Join(valueList, " ")
			if err := validateShellFile(pathfn, uint(child.StartLine)-1, uint(child.EndLine)-1,
				[]byte(cmd), taintedFiles, pdata); err != nil {
				return false, err
			}
		}
	}

	return true, nil
}

func isDockerfile(pathfn string, content []byte) bool {
	if strings.HasSuffix(pathfn, ".go") ||
		strings.HasSuffix(pathfn, ".c") ||
		strings.HasSuffix(pathfn, ".cpp") ||
		strings.HasSuffix(pathfn, ".rs") ||
		strings.HasSuffix(pathfn, ".js") ||
		strings.HasSuffix(pathfn, ".py") ||
		strings.HasSuffix(pathfn, ".pyc") ||
		strings.HasSuffix(pathfn, ".java") ||
		isShellScriptFile(pathfn, content) {
		return false
	}
	return true
}

func collectDockerfilePinning(c *checker.CheckRequest, r *checker.PinningDependenciesData) error {
	err := fileparser.OnMatchingFileContentDo(c.RepoClient, fileparser.PathMatcher{
		Pattern:       "*Dockerfile*",
		CaseSensitive: false,
	}, validateDockerfilesPinning, r)
	if err != nil {
		return err
	}

	applyDockerfilePinningRemediations(r.Dependencies)
	return nil
}

func applyDockerfilePinningRemediations(d []checker.Dependency) {
	for i := range d {
		rr := &d[i]
		if rr.Type == checker.DependencyUseTypeDockerfileContainerImage && !*rr.Pinned {
			remediate := remediation.CreateDockerfilePinningRemediation(rr, remediation.CraneDigester{})
			rr.Remediation = remediate
		}
	}
}

var validateDockerfilesPinning fileparser.DoWhileTrueOnFileContent = func(
	pathfn string,
	content []byte,
	args ...interface{},
) (bool, error) {
	// Users may use various names, e.g.,
	// Dockerfile.aarch64, Dockerfile.template, Dockerfile_template, dockerfile, Dockerfile-name.template

	if len(args) != 1 {
		return false, fmt.Errorf(
			"validateDockerfilesPinning requires exactly 2 arguments: got %v: %w", len(args), errInvalidArgLength)
	}

	if fileIsInVendorDir(pathfn) {
		return true, nil
	}

	pdata := dataAsPinnedDependenciesPointer(args[0])

	// Return early if this is not a dockerfile.
	if !isDockerfile(pathfn, content) {
		return true, nil
	}

	if !fileparser.CheckFileContainsCommands(content, "#") {
		return true, nil
	}

	if fileparser.IsTemplateFile(pathfn) {
		return true, nil
	}

	// We have what looks like a docker file.
	// Let's interpret the content as utf8-encoded strings.
	contentReader := strings.NewReader(string(content))
	// The dependency must be pinned by sha256 hash, e.g.,
	// FROM something@sha256:${ARG},
	// FROM something:@sha256:45b23dee08af5e43a7fea6c4cf9c25ccf269ee113168c19722f87876677c5cb2
	regex := regexp.MustCompile(`.*@sha256:([a-f\d]{64}|\${.*})`)

	pinnedAsNames := make(map[string]bool)
	res, err := parser.Parse(contentReader)
	if err != nil {
		return false, sce.WithMessage(sce.ErrScorecardInternal, fmt.Sprintf("%v: %v", errInternalInvalidDockerFile, err))
	}

	for _, child := range res.AST.Children {
		cmdType := child.Value
		if cmdType != "FROM" {
			continue
		}

		var valueList []string
		for n := child.Next; n != nil; n = n.Next {
			valueList = append(valueList, n.Value)
		}

		switch {
		// scratch is no-op.
		case len(valueList) > 0 && strings.EqualFold(valueList[0], "scratch"):
			continue

		// FROM name AS newname.
		case len(valueList) == 3 && strings.EqualFold(valueList[1], "as"):
			name := valueList[0]
			asName := valueList[2]
			// Check if the name is pinned.
			// (1): name = <>@sha245:hash
			// (2): name = XXX where XXX was pinned
			pinned := pinnedAsNames[name]
			if pinned || regex.MatchString(name) {
				// Record the asName.
				pinnedAsNames[asName] = true
			}

			pdata.Dependencies = append(pdata.Dependencies,
				checker.Dependency{
					Location: &checker.File{
						Path:      pathfn,
						Type:      finding.FileTypeSource,
						Offset:    uint(child.StartLine),
						EndOffset: uint(child.EndLine),
						Snippet:   child.Original,
					},
					Name:     asPointer(name),
					PinnedAt: asPointer(asName),
					Pinned:   asBoolPointer(pinnedAsNames[asName]),
					Type:     checker.DependencyUseTypeDockerfileContainerImage,
				},
			)

		// FROM name.
		case len(valueList) == 1:
			name := valueList[0]
			pinned := pinnedAsNames[name]

			dep := checker.Dependency{
				Location: &checker.File{
					Path:      pathfn,
					Type:      finding.FileTypeSource,
					Offset:    uint(child.StartLine),
					EndOffset: uint(child.EndLine),
					Snippet:   child.Original,
				},
				Pinned: asBoolPointer(pinned || regex.MatchString(name)),
				Type:   checker.DependencyUseTypeDockerfileContainerImage,
			}
			parts := strings.SplitN(name, ":", 2)
			if len(parts) > 0 {
				dep.Name = asPointer(parts[0])
				if len(parts) > 1 {
					dep.PinnedAt = asPointer(parts[1])
				}
			}
			pdata.Dependencies = append(pdata.Dependencies, dep)
		default:
			// That should not happen.
			return false, sce.WithMessage(sce.ErrScorecardInternal, errInternalInvalidDockerFile.Error())
		}
	}

	//nolint:lll
	// The file need not have a FROM statement,
	// https://github.com/tensorflow/tensorflow/blob/master/tensorflow/tools/dockerfiles/partials/jupyter.partial.Dockerfile.

	return true, nil
}

func collectGitHubWorkflowScriptInsecureDownloads(c *checker.CheckRequest, r *checker.PinningDependenciesData) error {
	return fileparser.OnMatchingFileContentDo(c.RepoClient, fileparser.PathMatcher{
		Pattern:       ".github/workflows/*",
		CaseSensitive: false,
	}, validateGitHubWorkflowIsFreeOfInsecureDownloads, r)
}

// validateGitHubWorkflowIsFreeOfInsecureDownloads checks if the workflow file downloads dependencies that are unpinned.
// Returns true if the check should continue executing after this file.
var validateGitHubWorkflowIsFreeOfInsecureDownloads fileparser.DoWhileTrueOnFileContent = func(
	pathfn string,
	content []byte,
	args ...interface{},
) (bool, error) {
	if !fileparser.IsWorkflowFile(pathfn) {
		return true, nil
	}

	if len(args) != 1 {
		return false, fmt.Errorf(
			"validateGitHubWorkflowIsFreeOfInsecureDownloads requires exactly 1 arguments: got %v: %w",
			len(args), errInvalidArgLength)
	}

	pdata := dataAsPinnedDependenciesPointer(args[0])
	if !fileparser.CheckFileContainsCommands(content, "#") {
		return true, nil
	}

	workflow, errs := actionlint.Parse(content)
	if len(errs) > 0 && workflow == nil {
		// actionlint is a linter, so it will return errors when the yaml file does not meet its linting standards.
		// Often we don't care about these errors.
		return false, fileparser.FormatActionlintError(errs)
	}

	githubVarRegex := regexp.MustCompile(`{{[^{}]*}}`)
	for jobName, job := range workflow.Jobs {
		jobName := jobName
		job := job
		if len(fileparser.GetJobName(job)) > 0 {
			jobName = fileparser.GetJobName(job)
		}
		taintedFiles := make(map[string]bool)

		for _, step := range job.Steps {
			step := step
			if !fileparser.IsStepExecKind(step, actionlint.ExecKindRun) {
				continue
			}

			execRun, ok := step.Exec.(*actionlint.ExecRun)
			if !ok {
				stepName := fileparser.GetStepName(step)
				return false, sce.WithMessage(sce.ErrScorecardInternal,
					fmt.Sprintf("unable to parse step '%v' for job '%v'", jobName, stepName))
			}

			if execRun == nil || execRun.Run == nil {
				// Cannot check further, continue.
				continue
			}

			run := execRun.Run.Value
			// https://docs.github.com/en/actions/reference/workflow-syntax-for-github-actions#jobsjob_idstepsrun.
			shell, err := fileparser.GetShellForStep(step, job)
			if err != nil {
				var elementError *checker.ElementError
				if errors.As(err, &elementError) {
					// Add the workflow name and step ID to the element
					lineStart := uint(step.Pos.Line)
					elementError.Location = finding.Location{
						Path:      pathfn,
						Snippet:   elementError.Location.Snippet,
						LineStart: &lineStart,
						Type:      finding.FileTypeSource,
					}

					pdata.ProcessingErrors = append(pdata.ProcessingErrors, *elementError)

					// continue instead of break because other `run` steps may declare
					// a valid shell we can scan
					continue
				}
				return false, err
			}
			// Skip unsupported shells. We don't support Windows shells or some Unix shells.
			if !isSupportedShell(shell) {
				continue
			}

			// We replace the `${{ github.variable }}` to avoid shell parsing failures.
			script := githubVarRegex.ReplaceAll([]byte(run), []byte("GITHUB_REDACTED_VAR"))
			if err := validateShellFile(pathfn, uint(execRun.Run.Pos.Line), uint(execRun.Run.Pos.Line),
				script, taintedFiles, pdata); err != nil {
				pdata.Dependencies = append(pdata.Dependencies, checker.Dependency{
					Msg: asPointer(err.Error()),
				})
			}
		}
	}

	return true, nil
}

// Check pinning of github actions in workflows.
func collectGitHubActionsWorkflowPinning(c *checker.CheckRequest, r *checker.PinningDependenciesData) error {
	err := fileparser.OnMatchingFileContentDo(c.RepoClient, fileparser.PathMatcher{
		Pattern:       ".github/workflows/*",
		CaseSensitive: true,
	}, validateGitHubActionWorkflow, r)
	if err != nil {
		return err
	}
	//nolint:errcheck
	remediationMetadata, _ := remediation.New(c)

	applyWorkflowPinningRemediations(remediationMetadata, r.Dependencies)
	return nil
}

func applyWorkflowPinningRemediations(rm *remediation.RemediationMetadata, d []checker.Dependency) {
	for i := range d {
		rr := &d[i]
		if rr.Type == checker.DependencyUseTypeGHAction && !*rr.Pinned {
			remediate := rm.CreateWorkflowPinningRemediation(rr.Location.Path)
			rr.Remediation = remediate
		}
	}
}

// validateGitHubActionWorkflow checks if the workflow file contains unpinned actions. Returns true if the check
// should continue executing after this file.
var validateGitHubActionWorkflow fileparser.DoWhileTrueOnFileContent = func(
	pathfn string,
	content []byte,
	args ...interface{},
) (bool, error) {
	if !fileparser.IsWorkflowFile(pathfn) {
		return true, nil
	}

	if len(args) != 1 {
		return false, fmt.Errorf(
			"validateGitHubActionWorkflow requires exactly 1 arguments: got %v: %w", len(args), errInvalidArgLength)
	}
	pdata := dataAsPinnedDependenciesPointer(args[0])

	if !fileparser.CheckFileContainsCommands(content, "#") {
		return true, nil
	}

	workflow, errs := actionlint.Parse(content)
	if len(errs) > 0 && workflow == nil {
		// actionlint is a linter, so it will return errors when the yaml file does not meet its linting standards.
		// Often we don't care about these errors.
		return false, fileparser.FormatActionlintError(errs)
	}

	for jobName, job := range workflow.Jobs {
		jobName := jobName
		job := job
		if len(fileparser.GetJobName(job)) > 0 {
			jobName = fileparser.GetJobName(job)
		}
		for _, step := range job.Steps {
			if !fileparser.IsStepExecKind(step, actionlint.ExecKindAction) {
				continue
			}

			execAction, ok := step.Exec.(*actionlint.ExecAction)
			if !ok {
				stepName := fileparser.GetStepName(step)
				return false, sce.WithMessage(sce.ErrScorecardInternal,
					fmt.Sprintf("unable to parse step '%v' for job '%v'", jobName, stepName))
			}

			if execAction == nil || execAction.Uses == nil {
				// Cannot check further, continue.
				continue
			}

			//nolint:lll
			// Check whether this is an action defined in the same repo,
			// https://docs.github.com/en/actions/learn-github-actions/finding-and-customizing-actions#referencing-an-action-in-the-same-repository-where-a-workflow-file-uses-the-action.
			if strings.HasPrefix(execAction.Uses.Value, "./") {
				continue
			}

			dep := checker.Dependency{
				Location: &checker.File{
					Path:      pathfn,
					Type:      finding.FileTypeSource,
					Offset:    uint(execAction.Uses.Pos.Line),
					EndOffset: uint(execAction.Uses.Pos.Line), // `Uses` always span a single line.
					Snippet:   execAction.Uses.Value,
				},
				Pinned: asBoolPointer(isActionDependencyPinned(execAction.Uses.Value)),
				Type:   checker.DependencyUseTypeGHAction,
			}
			parts := strings.SplitN(execAction.Uses.Value, "@", 2)
			if len(parts) > 0 {
				dep.Name = asPointer(parts[0])
				if len(parts) > 1 {
					dep.PinnedAt = asPointer(parts[1])
				}
			}
			pdata.Dependencies = append(pdata.Dependencies, dep)
		}
	}

	return true, nil
}

func isActionDependencyPinned(actionUses string) bool {
	localActionRegex := regexp.MustCompile(`^\..+[^/]`)
	if localActionRegex.MatchString(actionUses) {
		return true
	}

	publicActionRegex := regexp.MustCompile(`.*@[a-fA-F\d]{40,}`)
	if publicActionRegex.MatchString(actionUses) {
		return true
	}

	dockerhubActionRegex := regexp.MustCompile(`docker://.*@sha256:[a-fA-F\d]{64}`)
	return dockerhubActionRegex.MatchString(actionUses)
}<|MERGE_RESOLUTION|>--- conflicted
+++ resolved
@@ -67,17 +67,14 @@
 		if err != nil {
 			return checker.PinningDependenciesData{}, err
 		}
-<<<<<<< HEAD
 		// if not using central package management, check if the lockfile is used with csproj RestoreLockedMode
 		if !isCPM {
 			if err := collectInsecureNugetCsproj(c, &results); err != nil {
 				return checker.PinningDependenciesData{}, err
 			}
 		}
-=======
 	} else {
 		promoteStagedNugetDependencies(&results, false)
->>>>>>> 9e7e7e63
 	}
 	return results, nil
 }
