// Copyright 2020 OpenSSF Scorecard Authors
//
// Licensed under the Apache License, Version 2.0 (the "License");
// you may not use this file except in compliance with the License.
// You may obtain a copy of the License at
//
//      http://www.apache.org/licenses/LICENSE-2.0
//
// Unless required by applicable law or agreed to in writing, software
// distributed under the License is distributed on an "AS IS" BASIS,
// WITHOUT WARRANTIES OR CONDITIONS OF ANY KIND, either express or implied.
// See the License for the specific language governing permissions and
// limitations under the License.

package raw

import (
	"io"
	"os"
	"path/filepath"
	"strings"
	"testing"

	"github.com/golang/mock/gomock"
	"github.com/google/go-cmp/cmp"
	"github.com/google/go-cmp/cmp/cmpopts"

	"github.com/ossf/scorecard/v5/checker"
	mockrepo "github.com/ossf/scorecard/v5/clients/mockclients"
	"github.com/ossf/scorecard/v5/finding"
	"github.com/ossf/scorecard/v5/remediation"
	scut "github.com/ossf/scorecard/v5/utests"
)

func TestGithubWorkflowPinning(t *testing.T) {
	t.Parallel()

	//nolint:govet
	tests := []struct {
		warns    int
		err      error
		name     string
		filename string
	}{
		{
			name:     "empty file",
			filename: "./testdata/.github/workflows/github-workflow-empty.yaml",
		},
		{
			name:     "comments only",
			filename: "./testdata/.github/workflows/github-workflow-comments.yaml",
		},
		{
			name:     "Pinned workflow",
			filename: "./testdata/.github/workflows/workflow-pinned.yaml",
		},
		{
			name:     "Local action workflow",
			filename: "./testdata/.github/workflows/workflow-local-action.yaml",
		},
		{
			name:     "Non-pinned workflow",
			filename: "./testdata/.github/workflows/workflow-not-pinned.yaml",
			warns:    2,
		},
		{
			name:     "Non-yaml file",
			filename: "../testdata/script.sh",
		},
		{
			name:     "Matrix as expression",
			filename: "./testdata/.github/workflows/github-workflow-matrix-expression.yaml",
		},
		{
			name:     "Can't detect OS, but still detects unpinned Actions",
			filename: "./testdata/.github/workflows/github-workflow-unknown-os.yaml",
			warns:    2, // 1 in job with unknown OS, 1 in job with known OS
		},
	}
	for _, tt := range tests {
		tt := tt // Re-initializing variable so it is not changed while executing the closure below
		t.Run(tt.name, func(t *testing.T) {
			t.Parallel()
			var content []byte
			var err error

			content, err = os.ReadFile(tt.filename)
			if err != nil {
				t.Errorf("cannot read file: %v", err)
			}

			p := strings.Replace(tt.filename, "./testdata/", "", 1)
			p = strings.Replace(p, "../testdata/", "", 1)

			var r checker.PinningDependenciesData

			_, err = validateGitHubActionWorkflow(p, content, &r)
			if !errCmp(err, tt.err) {
				t.Error(cmp.Diff(err, tt.err, cmpopts.EquateErrors()))
			}

			if err != nil {
				return
			}

			unpinned := countUnpinned(r.Dependencies)

			if tt.warns != unpinned {
				t.Errorf("expected %v. Got %v", tt.warns, unpinned)
			}
		})
	}
}

func TestGithubWorkflowPinningPattern(t *testing.T) {
	t.Parallel()
	tests := []struct {
		desc     string
		uses     string
		ispinned bool
	}{
		{
			desc:     "checking out mutable tag",
			uses:     "actions/checkout@v3",
			ispinned: false,
		},
		{
			desc:     "checking out mutable tag",
			uses:     "actions/checkout@v3.2.0",
			ispinned: false,
		},
		{
			desc:     "checking out mutable tag",
			uses:     "actions/checkout@main",
			ispinned: false,
		},
		{
			desc:     "checking out mutable tag",
			uses:     "actions/aws@v2.0.1",
			ispinned: false,
		},
		{
			desc:     "checking out mutable tag",
			uses:     "actions/aws/ec2@main",
			ispinned: false,
		},
		{
			desc:     "checking out specific commit from github with truncated SHA-1",
			uses:     "actions/checkout@a81bbbf",
			ispinned: false,
		},
		{
			desc:     "checking out specific commit from github with SHA-1",
			uses:     "actions/checkout@a81bbbf8298c0fa03ea29cdc473d45769f953675",
			ispinned: true,
		},
		{
			desc:     "local workflow",
			uses:     "./.github/uses.yml",
			ispinned: true,
		},
		{
			desc:     "non-github docker image pinned by digest",
			uses:     "docker://gcr.io/distroless/static-debian11@sha256:9e6f8952f12974d088f648ed6252ea1887cdd8641719c8acd36bf6d2537e71c0",
			ispinned: true,
		},
		{
			desc:     "non-github docker image pinned to mutable tag",
			uses:     "docker://gcr.io/distroless/static-debian11:sha256-3876708467ad6f38f263774aa107d331e8de6558a2874aa223b96fc0d9dfc820.sig",
			ispinned: false,
		},
		{
			desc:     "non-github docker image pinned to mutable version",
			uses:     "docker://rhysd/actionlint:latest",
			ispinned: false,
		},
		{
			desc:     "non-github docker image pinned by digest",
			uses:     "docker://rhysd/actionlint:latest@sha256:5f957b2a08d223e48133e1a914ed046bea12e578fe2f6ae4de47fdbe691a2468",
			ispinned: true,
		},
	}
	for _, tt := range tests {
		tt := tt // Re-initializing variable so it is not changed while executing the closure below
		t.Run(tt.desc, func(t *testing.T) {
			t.Parallel()
			p := isActionDependencyPinned(tt.uses)
			if p != tt.ispinned {
				t.Fatalf("dependency %s ispinned?: %v expected?: %v", tt.uses, p, tt.ispinned)
			}
		})
	}
}

func TestNonGithubWorkflowPinning(t *testing.T) {
	t.Parallel()

	//nolint:govet
	tests := []struct {
		warns    int
		err      error
		name     string
		filename string
	}{
		{
			name:     "Pinned non-github workflow",
			filename: "./testdata/.github/workflows/workflow-non-github-pinned.yaml",
		},
		{
			name:     "Pinned github workflow",
			filename: "./testdata/.github/workflows/workflow-mix-github-and-non-github-not-pinned.yaml",
			warns:    2,
		},
		{
			name:     "Pinned github workflow",
			filename: "./testdata/.github/workflows/workflow-mix-github-and-non-github-pinned.yaml",
		},
		{
			name:     "Mix of pinned and non-pinned GitHub actions",
			filename: "./testdata/.github/workflows/workflow-mix-pinned-and-non-pinned-github.yaml",
			warns:    1,
		},
		{
			name:     "Mix of pinned and non-pinned non-GitHub actions",
			filename: "./testdata/.github/workflows/workflow-mix-pinned-and-non-pinned-non-github.yaml",
			warns:    1,
		},
		{
			name:     "Can't detect OS, but still detects unpinned Actions",
			filename: "./testdata/.github/workflows/github-workflow-unknown-os.yaml",
			warns:    2, // 1 in job with unknown OS, 1 in job with known OS
		},
	}
	for _, tt := range tests {
		tt := tt // Re-initializing variable so it is not changed while executing the closure below
		t.Run(tt.name, func(t *testing.T) {
			t.Parallel()
			var content []byte
			var err error
			if tt.filename == "" {
				content = make([]byte, 0)
			} else {
				content, err = os.ReadFile(tt.filename)
				if err != nil {
					t.Errorf("cannot read file: %v", err)
				}
			}

			p := strings.Replace(tt.filename, "./testdata/", "", 1)
			var r checker.PinningDependenciesData

			_, err = validateGitHubActionWorkflow(p, content, &r)
			if !errCmp(err, tt.err) {
				t.Error(cmp.Diff(err, tt.err, cmpopts.EquateErrors()))
			}

			if err != nil {
				return
			}

			unpinned := countUnpinned(r.Dependencies)

			if tt.warns != unpinned {
				t.Errorf("expected %v. Got %v", tt.warns, unpinned)
			}
		})
	}
}

func TestGithubWorkflowPkgManagerPinning(t *testing.T) {
	t.Parallel()

	//nolint:govet
	tests := []struct {
		unpinned         int
		processingErrors int
		err              error
		name             string
		filename         string
	}{
		{
			name:     "npm packages without verification",
			filename: "./testdata/.github/workflows/github-workflow-pkg-managers.yaml",
			unpinned: 52,
		},
		{
			name:             "Can't identify OS but doesn't crash",
			filename:         "./testdata/.github/workflows/github-workflow-unknown-os.yaml",
			processingErrors: 1, // job with unknown OS is skipped
			unpinned:         1, // only 1 in job with known OS, since other job is skipped
		},
	}
	for _, tt := range tests {
		tt := tt // Re-initializing variable so it is not changed while executing the closure below
		t.Run(tt.name, func(t *testing.T) {
			t.Parallel()
			var content []byte
			var err error

			content, err = os.ReadFile(tt.filename)
			if err != nil {
				t.Errorf("cannot read file: %v", err)
			}

			p := strings.Replace(tt.filename, "./testdata/", "", 1)
			var r checker.PinningDependenciesData

			_, err = validateGitHubWorkflowIsFreeOfInsecureDownloads(p, content, &r)
			if !errCmp(err, tt.err) {
				t.Error(cmp.Diff(err, tt.err, cmpopts.EquateErrors()))
			}

			if err != nil {
				return
			}

			unpinned := countUnpinned(append(r.Dependencies, r.StagedDependencies...))

			if tt.unpinned != unpinned {
				t.Errorf("expected %v unpinned. Got %v", tt.unpinned, unpinned)
			}

			if tt.processingErrors != len(r.ProcessingErrors) {
				t.Errorf("expected %v processing errors. Got %v", tt.processingErrors, len(r.ProcessingErrors))
			}
		})
	}
}

func TestDockerfilePinning(t *testing.T) {
	t.Parallel()

	//nolint:govet
	tests := []struct {
		warns    int
		err      error
		name     string
		filename string
	}{
		{
			name:     "invalid dockerfile",
			filename: "Dockerfile-invalid",
		},
		{
			name:     "invalid dockerfile sh",
			filename: "../../testdata/script-sh",
		},
		{
			name:     "empty file",
			filename: "Dockerfile-empty",
		},
		{
			name:     "comments only",
			filename: "Dockerfile-comments",
		},
		{
			name:     "Pinned dockerfile",
			filename: "Dockerfile-pinned",
		},
		{
			name:     "Pinned dockerfile as",
			filename: "Dockerfile-pinned-as",
		},
		{
			name:     "Non-pinned dockerfile as",
			filename: "Dockerfile-not-pinned-as",
			warns:    2,
		},
		{
			name:     "Non-pinned dockerfile but in vendor, ie: 0 warns",
			filename: "vendor/Dockerfile-not-pinned-as",
			warns:    0,
		},
		{
			name:     "Non-pinned dockerfile",
			filename: "Dockerfile-not-pinned",
			warns:    1,
		},
		{
			name:     "Parser error doesn't affect docker image pinning",
			filename: "Dockerfile-not-pinned-with-parser-error",
			warns:    1,
		},
	}
	for _, tt := range tests {
		tt := tt // Re-initializing variable so it is not changed while executing the closure below
		t.Run(tt.name, func(t *testing.T) {
			t.Parallel()
			var content []byte
			var err error
			if tt.filename == "" {
				content = make([]byte, 0)
			} else {
				content, err = os.ReadFile(filepath.Join("testdata", tt.filename))
				if err != nil {
					t.Errorf("cannot read file: %v", err)
				}
			}

			var r checker.PinningDependenciesData
			_, err = validateDockerfilesPinning(filepath.Join("testdata", tt.filename), content, &r)
			if !errCmp(err, tt.err) {
				t.Error(cmp.Diff(err, tt.err, cmpopts.EquateErrors()))
			}

			if err != nil {
				return
			}

			unpinned := countUnpinned(r.Dependencies)

			if tt.warns != unpinned {
				t.Errorf("expected %v. Got %v", tt.warns, unpinned)
			}
		})
	}
}

func TestMixedPinning(t *testing.T) {
	t.Parallel()

	workflowDependency := checker.Dependency{
		Name:     stringAsPointer("github/codeql-action/analyze"),
		PinnedAt: nil,
		Location: &checker.File{
			Path:      ".github/workflows/workflow-not-pinned.yaml",
			Snippet:   "github/codeql-action/analyze@v1",
			Offset:    79,
			EndOffset: 79,
			FileSize:  0,
			Type:      1,
		},
		Pinned:      boolAsPointer(false),
		Type:        "GitHubAction",
		Remediation: nil,
	}
	dockerDependency := checker.Dependency{
		Name:     stringAsPointer("python"),
		PinnedAt: stringAsPointer("3.7"),
		Location: &checker.File{
			Path:      "./testdata/Dockerfile-not-pinned",
			Snippet:   "FROM python:3.7",
			Offset:    17,
			EndOffset: 17,
			Type:      0,
		},
		Pinned: boolAsPointer(false),
		Type:   "containerImage",
	}
	dependencies := []checker.Dependency{
		workflowDependency,
		dockerDependency,
	}

	//nolint:errcheck
	remediationMetadata, _ := remediation.New(nil)
	remediationMetadata.Branch = "mybranch"
	remediationMetadata.Repo = "myrepo"

	applyWorkflowPinningRemediations(remediationMetadata, dependencies)
	if dependencies[0].Remediation == nil {
		t.Errorf("No remediation added to workflow dependency")
		return
	}
	if !strings.Contains(dependencies[0].Remediation.Text, "update your workflow") {
		t.Errorf("Unexpected workflow remediation text")
	}
	if dependencies[1].Remediation != nil {
		t.Errorf("Unexpected docker remediation")
		return
	}
	applyDockerfilePinningRemediations(dependencies)
	if dependencies[0].Remediation == nil {
		t.Errorf("Remediation disappeared from workflow dependency")
	}
	if !strings.Contains(dependencies[0].Remediation.Text, "update your workflow") {
		t.Errorf("Unexpected workflow remediation text")
	}
	if dependencies[1].Remediation == nil {
		t.Errorf("No remediation added to docker dependency")
		return
	}
	if !strings.Contains(dependencies[1].Remediation.Text, "Docker") {
		t.Errorf("Unexpected Docker remediation text")
	}
}

func TestFileIsInVendorDir(t *testing.T) {
	t.Parallel()
	tests := []struct {
		name     string
		filename string
		expected bool
	}{
		{
			name:     "not in vendor or third_party",
			filename: "a/b/c/d/Dockerfile",
			expected: false,
		},
		{
			name:     "is third_party deep in tree",
			filename: "a/b/third_party/Dockerfile",
			expected: true,
		},
		{
			name:     "in vendor",
			filename: "vendor/a/b/Dockerfile",
			expected: true,
		},
		{
			name:     "in third_party",
			filename: "third_party/b/c/Dockerfile",
			expected: true,
		},
		{
			name:     "in deep vendor",
			filename: "a/b/c/vendor/Dockerfile",
			expected: true,
		},
		{
			name:     "misspelled vendor dir",
			filename: "a/vendor_/Dockerfile",
			expected: false,
		},
	}

	for _, tt := range tests {
		tt := tt // Re-initializing variable so it is not changed while executing the closure below
		t.Run(tt.name, func(t *testing.T) {
			t.Parallel()
			got := fileIsInVendorDir(tt.filename)
			if got != tt.expected {
				t.Errorf("expected %v. Got %v", tt.expected, got)
			}
		})
	}
}

func TestDockerfilePinningFromLineNumber(t *testing.T) {
	t.Parallel()
	tests := []struct {
		name     string
		filename string
		expected []struct {
			snippet   string
			startLine uint
			endLine   uint
		}
	}{
		{
			name:     "Non-pinned dockerfile as",
			filename: "./testdata/Dockerfile-not-pinned-as",
			expected: []struct {
				snippet   string
				startLine uint
				endLine   uint
			}{
				{
					snippet:   "FROM python:3.7 as build",
					startLine: 17,
					endLine:   17,
				},
				{
					snippet:   "FROM build",
					startLine: 23,
					endLine:   23,
				},
			},
		},
		{
			name:     "Non-pinned dockerfile",
			filename: "./testdata/Dockerfile-not-pinned",
			expected: []struct {
				snippet   string
				startLine uint
				endLine   uint
			}{
				{
					snippet:   "FROM python:3.7",
					startLine: 17,
					endLine:   17,
				},
			},
		},
		{
			name:     "Parser error doesn't affect docker image pinning",
			filename: "./testdata/Dockerfile-not-pinned-with-parser-error",
			expected: []struct {
				snippet   string
				startLine uint
				endLine   uint
			}{
				{
					snippet:   "FROM abrarov/msvc-2017:2.11.0",
					startLine: 1,
					endLine:   1,
				},
			},
		},
	}
	for _, tt := range tests {
		tt := tt // Re-initializing variable so it is not changed while executing the closure below
		t.Run(tt.name, func(t *testing.T) {
			t.Parallel()
			content, err := os.ReadFile(tt.filename)
			if err != nil {
				t.Errorf("cannot read file: %v", err)
			}

			var r checker.PinningDependenciesData
			_, err = validateDockerfilesPinning(tt.filename, content, &r)
			if err != nil {
				t.Errorf("error during validateDockerfilesPinning: %v", err)
			}

			for _, expectedDep := range tt.expected {
				isExpectedDep := func(dep checker.Dependency) bool {
					return dep.Location.Offset == expectedDep.startLine &&
						dep.Location.EndOffset == expectedDep.endLine &&
						dep.Location.Path == tt.filename &&
						dep.Location.Snippet == expectedDep.snippet &&
						dep.Type == checker.DependencyUseTypeDockerfileContainerImage
				}

				if !scut.ValidatePinningDependencies(isExpectedDep, &r) {
					t.Errorf("test failed: dependency not present: %+v", tt.expected)
				}
			}
		})
	}
}

func TestDockerfileInvalidFiles(t *testing.T) {
	t.Parallel()
	tests := []struct {
		name     string
		filename string
		expected bool
	}{
		{
			name:     "dockerfile go",
			filename: "./testdata/Dockerfile.go",
			expected: false,
		},
		{
			name:     "dockerfile c",
			filename: "./testdata/Dockerfile.c",
			expected: false,
		},
		{
			name:     "dockerfile cpp",
			filename: "./testdata/Dockerfile.cpp",
			expected: false,
		},
		{
			name:     "dockerfile rust",
			filename: "./testdata/Dockerfile.rs",
			expected: false,
		},
		{
			name:     "dockerfile js",
			filename: "./testdata/Dockerfile.js",
			expected: false,
		},
		{
			name:     "dockerfile sh",
			filename: "./testdata/Dockerfile.sh",
			expected: false,
		},
		{
			name:     "dockerfile py",
			filename: "./testdata/Dockerfile.py",
			expected: false,
		},
		{
			name:     "dockerfile pyc",
			filename: "./testdata/Dockerfile.pyc",
			expected: false,
		},
		{
			name:     "dockerfile java",
			filename: "./testdata/Dockerfile.java",
			expected: false,
		},
		{
			name:     "dockerfile ",
			filename: "./testdata/Dockerfile.any",
			expected: true,
		},
	}
	for _, tt := range tests {
		tt := tt // Re-initializing variable so it is not changed while executing the closure below
		t.Run(tt.name, func(t *testing.T) {
			t.Parallel()
			var c []byte
			r := isDockerfile(tt.filename, c)
			if r != tt.expected {
				t.Errorf("test failed: %s. Expected %v. Got %v", tt.filename, r, tt.expected)
			}
		})
	}
}

func TestDockerfileInsecureDownloadsBrokenCommands(t *testing.T) {
	t.Parallel()
	//nolint:govet
	tests := []struct {
		name     string
		filename string
		err      error
	}{
		{
			name:     "dockerfile downloads",
			filename: "./testdata/Dockerfile-empty-run-array",
			err:      errInternalInvalidDockerFile,
		},
	}
	for _, tt := range tests {
		tt := tt // Re-initializing variable so it is not changed while executing the closure below
		t.Run(tt.name, func(t *testing.T) {
			t.Parallel()
			content, err := os.ReadFile(tt.filename)
			if err != nil {
				t.Errorf("cannot read file: %v", err)
			}

			var r checker.PinningDependenciesData
			_, err = validateDockerfileInsecureDownloads(tt.filename, content, &r)
			if !strings.Contains(err.Error(), tt.err.Error()) {
				t.Error(cmp.Diff(err, tt.err, cmpopts.EquateErrors()))
			}
		})
	}
}

func TestDockerfileInsecureDownloadsLineNumber(t *testing.T) {
	t.Parallel()
	//nolint:govet
	tests := []struct {
		name             string
		filename         string
		processingErrors int
		expected         []struct {
			snippet   string
			startLine uint
			endLine   uint
			t         checker.DependencyUseType
		}
	}{
		{
			name:     "dockerfile downloads",
			filename: "./testdata/Dockerfile-download-lines",
			expected: []struct {
				snippet   string
				startLine uint
				endLine   uint
				t         checker.DependencyUseType
			}{
				{
					snippet:   "curl bla | bash",
					startLine: 35,
					endLine:   36,
					t:         checker.DependencyUseTypeDownloadThenRun,
				},
				{
					snippet:   "pip install -r requirements.txt",
					startLine: 41,
					endLine:   42,
					t:         checker.DependencyUseTypePipCommand,
				},
				{
					snippet:   "pip install --no-deps -e hg+https://github.com/username/repo.git@0123456789abcdef0123456789abcdef01234567#egg=package",
					startLine: 46,
					endLine:   46,
					t:         checker.DependencyUseTypePipCommand,
				},
				{
					snippet:   "pip install --no-deps -e svn+https://github.com/username/repo.git@0123456789abcdef0123456789abcdef01234567#egg=package",
					startLine: 47,
					endLine:   47,
					t:         checker.DependencyUseTypePipCommand,
				},
				{
					snippet:   "pip install --no-deps -e bzr+https://github.com/username/repo.git@0123456789abcdef0123456789abcdef01234567#egg=package",
					startLine: 48,
					endLine:   48,
					t:         checker.DependencyUseTypePipCommand,
				},
				{
					snippet:   "pip install --no-deps -e git+https://github.com/username/repo.git",
					startLine: 49,
					endLine:   49,
					t:         checker.DependencyUseTypePipCommand,
				},
				{
					snippet:   "pip install --no-deps -e git+https://github.com/username/repo.git#egg=package",
					startLine: 50,
					endLine:   50,
					t:         checker.DependencyUseTypePipCommand,
				},
				{
					snippet:   "pip install --no-deps -e git+https://github.com/username/repo.git@v1.0",
					startLine: 51,
					endLine:   51,
					t:         checker.DependencyUseTypePipCommand,
				},
				{
					snippet:   "pip install --no-deps -e git+https://github.com/username/repo.git@v1.0#egg=package",
					startLine: 52,
					endLine:   52,
					t:         checker.DependencyUseTypePipCommand,
				},
				{
					snippet:   "pip install -e git+https://github.com/username/repo.git@0123456789abcdef0123456789abcdef01234567#egg=package",
					startLine: 60,
					endLine:   60,
					t:         checker.DependencyUseTypePipCommand,
				},
				{
					snippet:   "pip install --no-deps -e . git+https://github.com/username/repo.git",
					startLine: 61,
					endLine:   61,
					t:         checker.DependencyUseTypePipCommand,
				},
				{
					snippet:   "python -m pip install --no-deps -e git+https://github.com/username/repo.git",
					startLine: 64,
					endLine:   64,
					t:         checker.DependencyUseTypePipCommand,
				},
				{
					snippet:   `bash <(curl --silent --show-error "https://raw.githubusercontent.com/rhysd/actionlint/main/scripts/download-actionlint.bash")`,
					startLine: 68,
					endLine:   68,
					t:         checker.DependencyUseTypeDownloadThenRun,
				},
				{
					snippet:   "curl -sSL https://dot.net/v1/dotnet-install.sh | bash /dev/stdin",
					startLine: 69,
					endLine:   69,
					t:         checker.DependencyUseTypeDownloadThenRun,
				},
				{
					snippet:   "curl -sSL https://raw.githubusercontent.com/dotnet/install-scripts/main/src/dotnet-install.sh | bash /dev/stdin",
					startLine: 70,
					endLine:   70,
					t:         checker.DependencyUseTypeDownloadThenRun,
				},
			},
		},
		{
			name:     "dockerfile downloads multi-run",
			filename: "./testdata/Dockerfile-download-multi-runs",
			expected: []struct {
				snippet   string
				startLine uint
				endLine   uint
				t         checker.DependencyUseType
			}{
				{
					snippet:   "/tmp/file3",
					startLine: 28,
					endLine:   28,
					t:         checker.DependencyUseTypeDownloadThenRun,
				},
				{
					snippet:   "/tmp/file1",
					startLine: 30,
					endLine:   30,
					t:         checker.DependencyUseTypeDownloadThenRun,
				},
				{
					snippet:   "bash /tmp/file3",
					startLine: 32,
					endLine:   34,
					t:         checker.DependencyUseTypeDownloadThenRun,
				},
				{
					snippet:   "bash /tmp/file1",
					startLine: 37,
					endLine:   38,
					t:         checker.DependencyUseTypeDownloadThenRun,
				},
			},
		},
		{
			name:             "Parser error may lead to incomplete data",
			filename:         "./testdata/Dockerfile-not-pinned-with-parser-error",
			processingErrors: 1,
			expected: []struct {
				snippet   string
				startLine uint
				endLine   uint
				t         checker.DependencyUseType
			}{
				{
					snippet:   "choco install --no-progress -r -y cmake",
					startLine: 4,
					endLine:   4,
					t:         checker.DependencyUseTypeChocoCommand,
				},
				{
					snippet:   "choco install --no-progress -r -y gzip wget ninja",
					startLine: 9,
					endLine:   9,
					t:         checker.DependencyUseTypeChocoCommand,
				},
				// `curl bla | bash` isn't detected due to parser error
			},
		},
	}
	for _, tt := range tests {
		tt := tt // Re-initializing variable so it is not changed while executing the closure below
		t.Run(tt.name, func(t *testing.T) {
			t.Parallel()
			content, err := os.ReadFile(tt.filename)
			if err != nil {
				t.Errorf("cannot read file: %v", err)
			}

			var r checker.PinningDependenciesData
			_, err = validateDockerfileInsecureDownloads(tt.filename, content, &r)
			if err != nil {
				t.Errorf("error during validateDockerfileInsecureDownloads: %v", err)
			}

			for _, expectedDep := range tt.expected {
				isExpectedDep := func(dep checker.Dependency) bool {
					return dep.Location.Offset == expectedDep.startLine &&
						dep.Location.EndOffset == expectedDep.endLine &&
						dep.Location.Path == tt.filename &&
						dep.Location.Snippet == expectedDep.snippet &&
						dep.Type == expectedDep.t
				}

				if !scut.ValidatePinningDependencies(isExpectedDep, &r) {
					t.Errorf("test failed: dependency not present: %+v", tt.expected)
				}
			}

			if tt.processingErrors != len(r.ProcessingErrors) {
				t.Errorf("expected %v processing errors. Got %v", tt.processingErrors, len(r.ProcessingErrors))
			}
		})
	}
}

func TestDockerfileWithHeredocsInsecureDownloadsLineNumber(t *testing.T) {
	t.Parallel()
	//nolint:govet
	tests := []struct {
		name             string
		filename         string
		processingErrors int
		expected         []struct {
			snippet   string
			startLine uint
			endLine   uint
			pinned    bool
			t         checker.DependencyUseType
		}
	}{
		{
			name:             "dockerfile heredoc downloads",
			filename:         "./testdata/Dockerfile-download-heredoc",
			processingErrors: 1,
			expected: []struct {
				snippet   string
				startLine uint
				endLine   uint
				pinned    bool
				t         checker.DependencyUseType
			}{
				{
					snippet:   "pip install --no-deps -e git+https://github.com/username/repo.git@v1.0#egg=package",
					startLine: 20,
					endLine:   20,
					pinned:    false,
					t:         checker.DependencyUseTypePipCommand,
				},
				{
					snippet:   "pip install --no-deps -e git+https://github.com/username/repo.git@0123456789abcdef0123456789abcdef01234567",
					startLine: 24,
					endLine:   24,
					pinned:    true,
					t:         checker.DependencyUseTypePipCommand,
				},
				{
					snippet:   "curl bla | bash",
					startLine: 28,
					endLine:   28,
					pinned:    false,
					t:         checker.DependencyUseTypeDownloadThenRun,
				},
				{
					snippet:   "pip install --no-deps -e git+https://github.com/username/repo.git@0123456789abcdef0123456789abcdef01234567",
					startLine: 32,
					endLine:   32,
					pinned:    true,
					t:         checker.DependencyUseTypePipCommand,
				},
				{
					snippet:   "pip install --no-deps -e git+https://github.com/username/repo.git@v1.0#egg=package",
					startLine: 36,
					endLine:   36,
					pinned:    false,
					t:         checker.DependencyUseTypePipCommand,
				},
				{
					snippet:   "curl bla | bash",
					startLine: 38,
					endLine:   38,
					pinned:    false,
					t:         checker.DependencyUseTypeDownloadThenRun,
				},
				{
					snippet:   "pip install --no-deps -e git+https://github.com/username/repo.git@0123456789abcdef0123456789abcdef01234567",
					startLine: 42,
					endLine:   43,
					pinned:    true,
					t:         checker.DependencyUseTypePipCommand,
				},
				{
					snippet:   "pip install --no-deps -e git+https://github.com/username/repo.git@v1.0#egg=package",
					startLine: 43,
					endLine:   44,
					pinned:    false,
					t:         checker.DependencyUseTypePipCommand,
				},
				{
					snippet:   "curl bla | bash",
					startLine: 45,
					endLine:   45,
					pinned:    false,
					t:         checker.DependencyUseTypeDownloadThenRun,
				},
				{
					snippet:   "pip install --no-deps -e git+https://github.com/username/repo.git@0123456789abcdef0123456789abcdef01234567",
					startLine: 50,
					endLine:   52,
					pinned:    true,
					t:         checker.DependencyUseTypePipCommand,
				},
				{
					snippet:   "curl bla | bash",
					startLine: 51,
					endLine:   53,
					pinned:    false,
					t:         checker.DependencyUseTypeDownloadThenRun,
				},
			},
		},
	}
	for _, tt := range tests {
		tt := tt // Re-initializing variable so it is not changed while executing the closure below
		t.Run(tt.name, func(t *testing.T) {
			t.Parallel()
			content, err := os.ReadFile(tt.filename)
			if err != nil {
				t.Errorf("cannot read file: %v", err)
			}

			var r checker.PinningDependenciesData
			_, err = validateDockerfileInsecureDownloads(tt.filename, content, &r)
			if err != nil {
				t.Errorf("error during validateDockerfileInsecureDownloads: %v", err)
			}

			for _, expectedDep := range tt.expected {
				isExpectedDep := func(dep checker.Dependency) bool {
					return dep.Location.Offset == expectedDep.startLine &&
						dep.Location.EndOffset == expectedDep.endLine &&
						dep.Location.Path == tt.filename &&
						dep.Location.Snippet == expectedDep.snippet &&
						*dep.Pinned == expectedDep.pinned &&
						dep.Type == expectedDep.t
				}

				if !scut.ValidatePinningDependencies(isExpectedDep, &r) {
					t.Errorf("test failed: dependency not present: %+v", tt.expected)
				}
			}

			if tt.processingErrors != len(r.ProcessingErrors) {
				t.Errorf("expected %v processing errors. Got %v", tt.processingErrors, len(r.ProcessingErrors))
			}
		})
	}
}

func TestShellscriptInsecureDownloadsLineNumber(t *testing.T) {
	t.Parallel()
	//nolint:govet
	tests := []struct {
		name     string
		filename string
		expected []struct {
			snippet   string
			startLine uint
			endLine   uint
			t         checker.DependencyUseType
		}
	}{
		{
			name:     "shell downloads",
			filename: "./testdata/shell-download-lines.sh",
			expected: []struct {
				snippet   string
				startLine uint
				endLine   uint
				t         checker.DependencyUseType
			}{
				{
					snippet:   "bash /tmp/file",
					startLine: 6,
					endLine:   6,
					t:         checker.DependencyUseTypeDownloadThenRun,
				},
				{
					snippet:   "curl bla | bash",
					startLine: 11,
					endLine:   11,
					t:         checker.DependencyUseTypeDownloadThenRun,
				},
				{
					snippet:   "bash <(wget -qO- http://website.com/my-script.sh)",
					startLine: 18,
					endLine:   18,
					t:         checker.DependencyUseTypeDownloadThenRun,
				},
				{
					snippet:   "bash <(wget -qO- http://website.com/my-script.sh)",
					startLine: 20,
					endLine:   20,
					t:         checker.DependencyUseTypeDownloadThenRun,
				},
				{
					snippet:   "pip install -r requirements.txt",
					startLine: 26,
					endLine:   26,
					t:         checker.DependencyUseTypePipCommand,
				},
				{
					snippet:   "curl bla | bash",
					startLine: 28,
					endLine:   28,
					t:         checker.DependencyUseTypeDownloadThenRun,
				},
				{
					snippet:   "choco install 'some-package'",
					startLine: 30,
					endLine:   30,
					t:         checker.DependencyUseTypeChocoCommand,
				},
				{
					snippet:   "choco install 'some-other-package'",
					startLine: 31,
					endLine:   31,
					t:         checker.DependencyUseTypeChocoCommand,
				},
				{
					snippet:   "pip install --no-deps -e hg+https://github.com/username/repo.git@0123456789abcdef0123456789abcdef01234567#egg=package",
					startLine: 38,
					endLine:   38,
					t:         checker.DependencyUseTypePipCommand,
				},
				{
					snippet:   "pip install --no-deps -e svn+https://github.com/username/repo.git@0123456789abcdef0123456789abcdef01234567#egg=package",
					startLine: 39,
					endLine:   39,
					t:         checker.DependencyUseTypePipCommand,
				},
				{
					snippet:   "pip install --no-deps -e bzr+https://github.com/username/repo.git@0123456789abcdef0123456789abcdef01234567#egg=package",
					startLine: 40,
					endLine:   40,
					t:         checker.DependencyUseTypePipCommand,
				},
				{
					snippet:   "pip install --no-deps -e git+https://github.com/username/repo.git",
					startLine: 41,
					endLine:   41,
					t:         checker.DependencyUseTypePipCommand,
				},
				{
					snippet:   "pip install --no-deps -e git+https://github.com/username/repo.git#egg=package",
					startLine: 42,
					endLine:   42,
					t:         checker.DependencyUseTypePipCommand,
				},
				{
					snippet:   "pip install --no-deps -e git+https://github.com/username/repo.git@v1.0",
					startLine: 43,
					endLine:   43,
					t:         checker.DependencyUseTypePipCommand,
				},
				{
					snippet:   "pip install --no-deps -e git+https://github.com/username/repo.git@v1.0#egg=package",
					startLine: 44,
					endLine:   44,
					t:         checker.DependencyUseTypePipCommand,
				},
				{
					snippet:   "pip install -e git+https://github.com/username/repo.git@0123456789abcdef0123456789abcdef01234567#egg=package",
					startLine: 52,
					endLine:   52,
					t:         checker.DependencyUseTypePipCommand,
				},
				{
					snippet:   "pip install --no-deps -e . git+https://github.com/username/repo.git",
					startLine: 53,
					endLine:   53,
					t:         checker.DependencyUseTypePipCommand,
				},
				{
					snippet:   "python -m pip install --no-deps -e git+https://github.com/username/repo.git",
					startLine: 56,
					endLine:   56,
					t:         checker.DependencyUseTypePipCommand,
				},
				{
					snippet:   "nuget install some-package",
					startLine: 59,
					endLine:   59,
					t:         checker.DependencyUseTypeNugetCommand,
				},
				{
					snippet:   "dotnet add package some-package",
					startLine: 63,
					endLine:   63,
					t:         checker.DependencyUseTypeNugetCommand,
				},
				{
					snippet:   "dotnet add SomeProject package some-package",
					startLine: 64,
					endLine:   64,
					t:         checker.DependencyUseTypeNugetCommand,
				},
				{
					snippet:   `bash <(curl --silent --show-error "https://raw.githubusercontent.com/rhysd/actionlint/main/scripts/download-actionlint.bash")`,
					startLine: 69,
					endLine:   69,
					t:         checker.DependencyUseTypeDownloadThenRun,
				},
				{
					snippet:   "curl -sSL https://dot.net/v1/dotnet-install.sh | bash /dev/stdin",
					startLine: 70,
					endLine:   70,
					t:         checker.DependencyUseTypeDownloadThenRun,
				},
				{
					snippet:   "curl -sSL https://raw.githubusercontent.com/dotnet/install-scripts/main/src/dotnet-install.sh | bash /dev/stdin",
					startLine: 71,
					endLine:   71,
					t:         checker.DependencyUseTypeDownloadThenRun,
				},
			},
		},
	}

	for _, tt := range tests {
		tt := tt // Re-initializing variable so it is not changed while executing the closure below
		t.Run(tt.name, func(t *testing.T) {
			t.Parallel()
			content, err := os.ReadFile(tt.filename)
			if err != nil {
				t.Errorf("cannot read file: %v", err)
			}

			var r checker.PinningDependenciesData
			_, err = validateShellScriptIsFreeOfInsecureDownloads(tt.filename, content, &r)
			if err != nil {
				t.Errorf("error during validateShellScriptIsFreeOfInsecureDownloads: %v", err)
			}

			for _, expectedDep := range tt.expected {
				isExpectedDep := func(dep checker.Dependency) bool {
					return dep.Location.Offset == expectedDep.startLine &&
						dep.Location.EndOffset == expectedDep.endLine &&
						dep.Location.Path == tt.filename &&
						dep.Type == expectedDep.t &&
						dep.Location.Snippet == expectedDep.snippet
				}

				if !scut.ValidatePinningDependencies(isExpectedDep, &r) {
					t.Errorf("test failed: dependency not present: %+v", tt.expected)
				}
			}
		})
	}
}

func TestDockerfilePinningWithoutHash(t *testing.T) {
	t.Parallel()
	//nolint:govet
	tests := []struct {
		warns    int
		err      error
		name     string
		filename string
	}{
		{
			name:     "Pinned dockerfile as no hash",
			filename: "./testdata/Dockerfile-pinned-as-without-hash",
			warns:    4,
		},
		{
			name:     "Dockerfile with args",
			filename: "./testdata/Dockerfile-args",
			warns:    2,
		},
		{
			name:     "Dockerfile with base",
			filename: "./testdata/Dockerfile-base",
		},
	}
	for _, tt := range tests {
		tt := tt // Re-initializing variable so it is not changed while executing the closure below
		t.Run(tt.name, func(t *testing.T) {
			t.Parallel()
			var content []byte
			var err error

			content, err = os.ReadFile(tt.filename)
			if err != nil {
				t.Errorf("cannot read file: %v", err)
			}

			var r checker.PinningDependenciesData
			_, err = validateDockerfilesPinning(tt.filename, content, &r)
			if !errCmp(err, tt.err) {
				t.Error(cmp.Diff(err, tt.err, cmpopts.EquateErrors()))
			}

			if err != nil {
				return
			}

			unpinned := countUnpinned(r.Dependencies)

			if tt.warns != unpinned {
				t.Errorf("expected %v. Got %v", tt.warns, unpinned)
			}
		})
	}
}

func TestDockerfileScriptDownload(t *testing.T) {
	t.Parallel()
	//nolint:govet
	tests := []struct {
		unpinned         int
		processingErrors int
		err              error
		name             string
		filename         string
	}{
		{
			name:     "curl | sh",
			filename: "./testdata/Dockerfile-curl-sh",
			unpinned: 5,
		},
		{
			name:     "empty file",
			filename: "./testdata/Dockerfile-empty",
		},
		{
			name:     "invalid file sh",
			filename: "../testdata/script.sh",
		},
		{
			name:     "comments only",
			filename: "./testdata/Dockerfile-comments",
		},
		{
			name:     "wget | /bin/sh",
			filename: "./testdata/Dockerfile-wget-bin-sh",
			unpinned: 4,
		},
		{
			name:     "wget no exec",
			filename: "./testdata/Dockerfile-script-ok",
		},
		{
			name:     "curl file sh",
			filename: "./testdata/Dockerfile-curl-file-sh",
			unpinned: 12,
		},
		{
			name:     "proc substitution",
			filename: "./testdata/Dockerfile-proc-subs",
			unpinned: 6,
		},
		{
			name:     "wget file",
			filename: "./testdata/Dockerfile-wget-file",
			unpinned: 10,
		},
		{
			name:     "gsutil file",
			filename: "./testdata/Dockerfile-gsutil-file",
			unpinned: 17,
		},
		{
			name:     "aws file",
			filename: "./testdata/Dockerfile-aws-file",
			unpinned: 15,
		},
		{
			name:     "pkg managers",
			filename: "./testdata/Dockerfile-pkg-managers",
			unpinned: 63,
		},
		{
			name:     "download with some python",
			filename: "./testdata/Dockerfile-some-python",
			unpinned: 1,
		},
		{
			name:             "Parser error doesn't affect docker image pinning",
			filename:         "./testdata/Dockerfile-not-pinned-with-parser-error",
			processingErrors: 1,
			unpinned:         2, // `curl bla | bash` missed due to parser error
		},
	}
	for _, tt := range tests {
		tt := tt // Re-initializing variable so it is not changed while executing the closure below
		t.Run(tt.name, func(t *testing.T) {
			t.Parallel()
			var content []byte
			var err error
			if tt.filename == "" {
				content = make([]byte, 0)
			} else {
				content, err = os.ReadFile(tt.filename)
				if err != nil {
					t.Errorf("cannot read file: %v", err)
				}
			}

			var r checker.PinningDependenciesData
			_, err = validateDockerfileInsecureDownloads(tt.filename, content, &r)
			if !errCmp(err, tt.err) {
				t.Error(cmp.Diff(err, tt.err, cmpopts.EquateErrors()))
			}

			if err != nil {
				return
			}

			unpinned := countUnpinned(append(r.Dependencies, r.StagedDependencies...))

			if tt.unpinned != unpinned {
				t.Errorf("expected %v unpinned. Got %v", tt.unpinned, unpinned)
			}

			if tt.processingErrors != len(r.ProcessingErrors) {
				t.Errorf("expected %v processing errors. Got %v", tt.processingErrors, len(r.ProcessingErrors))
			}
		})
	}
}

func TestDockerfileScriptDownloadInfo(t *testing.T) {
	t.Parallel()
	//nolint:govet
	tests := []struct {
		name             string
		filename         string
		unpinned         int
		processingErrors int
		err              error
	}{
		{
			name:     "curl | sh",
			filename: "./testdata/Dockerfile-no-curl-sh",
		},
		{
			name:             "Parser error doesn't affect docker image pinning",
			filename:         "./testdata/Dockerfile-no-curl-sh-with-parser-error",
			processingErrors: 1, // everything is pinned, but parser error still throws warning
		},
	}
	for _, tt := range tests {
		tt := tt // Re-initializing variable so it is not changed while executing the closure below
		t.Run(tt.name, func(t *testing.T) {
			t.Parallel()
			var content []byte
			var err error

			content, err = os.ReadFile(tt.filename)
			if err != nil {
				t.Errorf("cannot read file: %v", err)
			}
			var r checker.PinningDependenciesData
			_, err = validateDockerfileInsecureDownloads(tt.filename, content, &r)
			if !errCmp(err, tt.err) {
				t.Error(cmp.Diff(err, tt.err, cmpopts.EquateErrors()))
			}

			if err != nil {
				return
			}

			unpinned := countUnpinned(r.Dependencies)

			if tt.unpinned != unpinned {
				t.Errorf("expected %v unpinned. Got %v", tt.unpinned, unpinned)
			}

			if tt.processingErrors != len(r.ProcessingErrors) {
				t.Errorf("expected %v processing errors. Got %v", tt.processingErrors, len(r.ProcessingErrors))
			}
		})
	}
}

func TestShellScriptDownload(t *testing.T) {
	t.Parallel()
	//nolint:govet
	tests := []struct {
		name             string
		filename         string
		unpinned         int
		processingErrors int
		err              error
	}{
		{
			name:     "sh script",
			filename: "../testdata/script-sh",
			unpinned: 7,
		},
		{
			name:     "empty file",
			filename: "./testdata/script-empty.sh",
		},
		{
			name:     "comments",
			filename: "./testdata/script-comments.sh",
		},
		{
			name:     "bash script",
			filename: "./testdata/script-bash",
			unpinned: 11,
		},
		{
			name:     "sh script 2",
			filename: "../testdata/script.sh",
			unpinned: 7,
		},
		{
			name:     "pkg managers",
			filename: "./testdata/script-pkg-managers",
			unpinned: 56,
		},
		{
			name:             "invalid shell script",
			filename:         "./testdata/script-invalid.sh",
			processingErrors: 1, // `curl bla | bash` not detected due to invalid script
		},
	}
	for _, tt := range tests {
		tt := tt // Re-initializing variable so it is not changed while executing the closure below
		t.Run(tt.name, func(t *testing.T) {
			t.Parallel()
			var content []byte
			var err error
			if tt.filename == "" {
				content = make([]byte, 0)
			} else {
				content, err = os.ReadFile(tt.filename)
				if err != nil {
					t.Errorf("cannot read file: %v", err)
				}
			}

			var r checker.PinningDependenciesData
			_, err = validateShellScriptIsFreeOfInsecureDownloads(tt.filename, content, &r)

			if !errCmp(err, tt.err) {
				t.Error(cmp.Diff(err, tt.err, cmpopts.EquateErrors()))
			}

			if err != nil {
				return
			}

			unpinned := countUnpinned(append(r.Dependencies, r.StagedDependencies...))

			if tt.unpinned != unpinned {
				t.Errorf("expected %v unpinned. Got %v", tt.unpinned, len(r.Dependencies))
			}

			if tt.processingErrors != len(r.ProcessingErrors) {
				t.Errorf("expected %v processing errors. Got %v", tt.processingErrors, len(r.ProcessingErrors))
			}
		})
	}
}

func TestShellScriptDownloadPinned(t *testing.T) {
	t.Parallel()
	//nolint:govet
	tests := []struct {
		name     string
		filename string
		warns    int
		err      error
	}{
		{
			name:     "sh script",
			filename: "./testdata/script-comments.sh",
		},
		{
			name:     "script free of download",
			filename: "./testdata/script-free-from-download.sh",
		},
	}
	for _, tt := range tests {
		tt := tt // Re-initializing variable so it is not changed while executing the closure below
		t.Run(tt.name, func(t *testing.T) {
			t.Parallel()
			var content []byte
			var err error

			content, err = os.ReadFile(tt.filename)
			if err != nil {
				t.Errorf("cannot read file: %v", err)
			}

			var r checker.PinningDependenciesData
			_, err = validateShellScriptIsFreeOfInsecureDownloads(tt.filename, content, &r)

			if !errCmp(err, tt.err) {
				t.Error(cmp.Diff(err, tt.err, cmpopts.EquateErrors()))
			}

			if err != nil {
				return
			}

			unpinned := countUnpinned(r.Dependencies)

			if tt.warns != unpinned {
				t.Errorf("expected %v. Got %v", tt.warns, unpinned)
			}
		})
	}
}

func TestGitHubWorkflowRunDownload(t *testing.T) {
	t.Parallel()
	//nolint:govet
	tests := []struct {
		name             string
		filename         string
		unpinned         int
		processingErrors int
		err              error
	}{
		{
			name:     "workflow curl default",
			filename: "./testdata/.github/workflows/github-workflow-curl-default.yaml",
			unpinned: 1,
		},
		{
			name:     "workflow curl no default",
			filename: "./testdata/.github/workflows/github-workflow-curl-no-default.yaml",
			unpinned: 1,
		},
		{
			name:     "wget across steps",
			filename: "./testdata/.github/workflows/github-workflow-wget-across-steps.yaml",
			unpinned: 2,
		},
		{
			name:             "Can't identify OS but doesn't crash",
			filename:         "./testdata/.github/workflows/github-workflow-unknown-os.yaml",
			processingErrors: 1, // job with unknown OS has a skipped step
			unpinned:         1, // only found in 1 in job with known OS
		},
	}
	for _, tt := range tests {
		tt := tt // Re-initializing variable so it is not changed while executing the closure below
		t.Run(tt.name, func(t *testing.T) {
			t.Parallel()
			var content []byte
			var err error
			if tt.filename == "" {
				content = make([]byte, 0)
			} else {
				content, err = os.ReadFile(tt.filename)
				if err != nil {
					t.Errorf("cannot read file: %v", err)
				}
			}
			p := strings.Replace(tt.filename, "./testdata/", "", 1)

			var r checker.PinningDependenciesData

			_, err = validateGitHubWorkflowIsFreeOfInsecureDownloads(p, content, &r)
			if !errCmp(err, tt.err) {
				t.Error(cmp.Diff(err, tt.err, cmpopts.EquateErrors()))
			}

			if err != nil {
				return
			}

			unpinned := countUnpinned(r.Dependencies)

			if tt.unpinned != unpinned {
				t.Errorf("expected %v unpinned. Got %v", tt.unpinned, unpinned)
			}

			if tt.processingErrors != len(r.ProcessingErrors) {
				t.Errorf("expected %v processing errors. Got %v", tt.processingErrors, len(r.ProcessingErrors))
			}
		})
	}
}

func TestGitHubWorkflowUsesLineNumber(t *testing.T) {
	t.Parallel()
	tests := []struct {
		name     string
		filename string
		expected []struct {
			dependency string
			startLine  uint
			endLine    uint
		}
	}{
		{
			name:     "unpinned dependency in uses",
			filename: "../testdata/.github/workflows/github-workflow-permissions-run-codeql-write.yaml",
			expected: []struct {
				dependency string
				startLine  uint
				endLine    uint
			}{
				{
					dependency: "github/codeql-action/analyze@v1",
					startLine:  25,
					endLine:    25,
				},
			},
		},
		{
			name:     "multiple unpinned dependency in uses",
			filename: "./testdata/.github/workflows/github-workflow-multiple-unpinned-uses.yaml",
			expected: []struct {
				dependency string
				startLine  uint
				endLine    uint
			}{
				{
					dependency: "github/codeql-action/analyze@v1",
					startLine:  22,
					endLine:    22,
				},
				{
					dependency: "docker/build-push-action@1.2.3",
					startLine:  24,
					endLine:    24,
				},
			},
		},
	}
	for _, tt := range tests {
		tt := tt // Re-initializing variable so it is not changed while executing the closure below
		t.Run(tt.name, func(t *testing.T) {
			t.Parallel()
			content, err := os.ReadFile(tt.filename)
			if err != nil {
				t.Errorf("cannot read file: %v", err)
			}

			p := strings.Replace(tt.filename, "../testdata/", "", 1)
			p = strings.Replace(p, "./testdata/", "", 1)
			var r checker.PinningDependenciesData

			_, err = validateGitHubActionWorkflow(p, content, &r)
			if err != nil {
				t.Errorf("validateGitHubActionWorkflow: %v", err)
			}
			for _, expectedDep := range tt.expected {
				isExpectedDep := func(dep checker.Dependency) bool {
					return dep.Location.Offset == expectedDep.startLine &&
						dep.Location.EndOffset == expectedDep.endLine &&
						dep.Location.Path == p &&
						dep.Location.Snippet == expectedDep.dependency &&
						dep.Type == checker.DependencyUseTypeGHAction
				}

				if !scut.ValidatePinningDependencies(isExpectedDep, &r) {
					t.Errorf("test failed: dependency not present: %+v", tt.expected)
				}
			}
		})
	}
}

func TestGitHubWorkInsecureDownloadsLineNumber(t *testing.T) {
	t.Parallel()
	tests := []struct {
		name     string
		filename string
		expected []struct {
			snippet   string
			startLine uint
			endLine   uint
		}
	}{
		{
			name:     "downloads",
			filename: "./testdata/.github/workflows/github-workflow-download-lines.yaml",
			expected: []struct {
				snippet   string
				startLine uint
				endLine   uint
			}{
				{
					snippet:   "bash /tmp/file",
					startLine: 27,
					endLine:   27,
				},
				{
					snippet:   "/tmp/file2",
					startLine: 29,
					endLine:   29,
				},
				{
					snippet:   "curl bla | bash",
					startLine: 32,
					endLine:   32,
				},
			},
		},
	}
	for _, tt := range tests {
		tt := tt // Re-initializing variable so it is not changed while executing the closure below
		t.Run(tt.name, func(t *testing.T) {
			t.Parallel()
			content, err := os.ReadFile(tt.filename)
			if err != nil {
				t.Errorf("cannot read file: %v", err)
			}

			p := strings.Replace(tt.filename, "./testdata/", "", 1)
			var r checker.PinningDependenciesData

			_, err = validateGitHubWorkflowIsFreeOfInsecureDownloads(p, content, &r)
			if err != nil {
				t.Errorf("error during validateGitHubWorkflowIsFreeOfInsecureDownloads: %v", err)
			}

			for _, expectedDep := range tt.expected {
				isExpectedDep := func(dep checker.Dependency) bool {
					return dep.Location.Offset == expectedDep.startLine &&
						dep.Location.EndOffset == expectedDep.endLine &&
						dep.Location.Path == p &&
						dep.Location.Snippet == expectedDep.snippet &&
						dep.Type == checker.DependencyUseTypeDownloadThenRun
				}

				if !scut.ValidatePinningDependencies(isExpectedDep, &r) {
					t.Errorf("test failed: dependency not present: %+v", tt.expected)
				}
			}
		})
	}
}

func countUnpinned(r []checker.Dependency) int {
	var unpinned int

	for _, dependency := range r {
		if *dependency.Pinned == false {
			unpinned += 1
		}
	}

	return unpinned
}

func stringAsPointer(s string) *string {
	return &s
}

func boolAsPointer(b bool) *bool {
	return &b
}

// TestCollectDockerfilePinning tests the collectDockerfilePinning function.
func TestCollectDockerfilePinning(t *testing.T) {
	t.Parallel()
	tests := []struct {
		name                string
		filename            string
		outcomeDependencies []checker.Dependency
		expectError         bool
	}{
		{
			name:        "Workflow with error",
			filename:    "./testdata/.github/workflows/github-workflow-download-lines.yaml",
			expectError: true,
		},
		{
			name:        "Pinned dockerfile",
			filename:    "./testdata/Dockerfile-pinned",
			expectError: false,
			outcomeDependencies: []checker.Dependency{
				{
					Name:     stringAsPointer("python"),
					PinnedAt: stringAsPointer("3.7@sha256:45b23dee08af5e43a7fea6c4cf9c25ccf269ee113168c19722f87876677c5cb2"),
					Location: &checker.File{
						Path:      "./testdata/Dockerfile-pinned",
						Snippet:   "FROM python:3.7@sha256:45b23dee08af5e43a7fea6c4cf9c25ccf269ee113168c19722f87876677c5cb2",
						Offset:    16,
						EndOffset: 16,
						Type:      1,
					},
					Pinned: boolAsPointer(true),
					Type:   "containerImage",
				},
			},
		},
		{
			name:        "Non-pinned dockerfile",
			filename:    "./testdata/Dockerfile-not-pinned",
			expectError: false,
			outcomeDependencies: []checker.Dependency{
				{
					Name:     stringAsPointer("python"),
					PinnedAt: stringAsPointer("3.7"),
					Location: &checker.File{
						Path:      "./testdata/Dockerfile-not-pinned",
						Snippet:   "FROM python:3.7",
						Offset:    17,
						EndOffset: 17,
						FileSize:  0,
						Type:      1,
					},
					Pinned: boolAsPointer(false),
					Type:   "containerImage",
					Remediation: &finding.Remediation{
						Text: "pin your Docker image by updating python:3.7 to python:3.7" +
							"@sha256:eedf63967cdb57d8214db38ce21f105003ed4e4d0358f02bedc057341bcf92a0",
						Markdown: "pin your Docker image by updating python:3.7 to python:3.7" +
							"@sha256:eedf63967cdb57d8214db38ce21f105003ed4e4d0358f02bedc057341bcf92a0",
					},
				},
			},
		},
	}

	for _, tt := range tests {
		tt := tt // Re-initializing variable so it is not changed while executing the closure below
		t.Run(tt.name, func(t *testing.T) {
			t.Parallel()

			ctrl := gomock.NewController(t)
			mockRepoClient := mockrepo.NewMockRepoClient(ctrl)
			mockRepoClient.EXPECT().ListFiles(gomock.Any()).Return([]string{tt.filename}, nil).AnyTimes()
			mockRepoClient.EXPECT().GetDefaultBranchName().Return("main", nil).AnyTimes()
			mockRepoClient.EXPECT().URI().Return("github.com/ossf/scorecard").AnyTimes()
			mockRepoClient.EXPECT().GetFileReader(gomock.Any()).DoAndReturn(func(file string) (io.ReadCloser, error) {
				return os.Open(file)
			})

			req := checker.CheckRequest{
				RepoClient: mockRepoClient,
			}
			var r checker.PinningDependenciesData
			err := collectDockerfilePinning(&req, &r)
			if err != nil {
				if !tt.expectError {
					t.Error(err.Error())
				}
			}
			for i := range tt.outcomeDependencies {
				outcomeDependency := &tt.outcomeDependencies[i]
				depend := &r.Dependencies[i]
				if diff := cmp.Diff(outcomeDependency, depend); diff != "" {
					t.Errorf("mismatch (-want +got):\n%s", diff)
				}
			}
		})
	}
}

// TestCollectGitHubActionsWorkflowPinning tests the collectGitHubActionsWorkflowPinning function.
func TestCollectGitHubActionsWorkflowPinning(t *testing.T) {
	t.Parallel()
	tests := []struct {
		name                string
		filename            string
		outcomeDependencies []checker.Dependency
		expectError         bool
	}{
		{
			name:        "Pinned dockerfile",
			filename:    "Dockerfile-empty",
			expectError: true,
		},
		{
			name:        "Pinned workflow",
			filename:    ".github/workflows/workflow-pinned.yaml",
			expectError: false,
			outcomeDependencies: []checker.Dependency{
				{
					Name:     stringAsPointer("actions/checkout"),
					PinnedAt: stringAsPointer("daadedc81d5f9d3c06d2c92f49202a3cc2b919ba"),
					Location: &checker.File{
						Path:      ".github/workflows/workflow-pinned.yaml",
						Snippet:   "actions/checkout@daadedc81d5f9d3c06d2c92f49202a3cc2b919ba",
						Offset:    31,
						EndOffset: 31,
						Type:      1,
					},
					Pinned:      boolAsPointer(true),
					Type:        "GitHubAction",
					Remediation: nil,
				},
			},
		},
		{
			name:        "Non-pinned workflow",
			filename:    ".github/workflows/workflow-not-pinned.yaml",
			expectError: false,
			outcomeDependencies: []checker.Dependency{
				{
					Name:     stringAsPointer("actions/checkout"),
					PinnedAt: stringAsPointer("daadedc81d5f9d3c06d2c92f49202a3cc2b919ba"),
					Location: &checker.File{
						Path:      ".github/workflows/workflow-not-pinned.yaml",
						Snippet:   "actions/checkout@daadedc81d5f9d3c06d2c92f49202a3cc2b919ba",
						Offset:    31,
						EndOffset: 31,
						FileSize:  0,
						Type:      1,
					},
					Pinned:      boolAsPointer(true),
					Type:        "GitHubAction",
					Remediation: nil,
				},
			},
		},
	}

	for _, tt := range tests {
		tt := tt // Re-initializing variable so it is not changed while executing the closure below
		t.Run(tt.name, func(t *testing.T) {
			t.Parallel()

			ctrl := gomock.NewController(t)
			mockRepoClient := mockrepo.NewMockRepoClient(ctrl)
			mockRepoClient.EXPECT().ListFiles(gomock.Any()).Return([]string{tt.filename}, nil).AnyTimes()
			mockRepoClient.EXPECT().GetDefaultBranchName().Return("main", nil).AnyTimes()
			mockRepoClient.EXPECT().URI().Return("github.com/ossf/scorecard").AnyTimes()
			mockRepoClient.EXPECT().GetFileReader(gomock.Any()).DoAndReturn(func(file string) (io.ReadCloser, error) {
				return os.Open(filepath.Join("testdata", file))
			})

			req := checker.CheckRequest{
				RepoClient: mockRepoClient,
			}
			var r checker.PinningDependenciesData
			err := collectGitHubActionsWorkflowPinning(&req, &r)
			if err != nil {
				if !tt.expectError {
					t.Error(err.Error())
				}
			}
			t.Log(r.Dependencies)
			for i := range tt.outcomeDependencies {
				outcomeDependency := &tt.outcomeDependencies[i]
				depend := &r.Dependencies[i]
				if diff := cmp.Diff(outcomeDependency, depend); diff != "" {
					t.Errorf("mismatch (-want +got):\n%s", diff)
				}
			}
		})
	}
}

func TestCsProjAnalysis(t *testing.T) {
	t.Parallel()

	//nolint:govet
	tests := []struct {
<<<<<<< HEAD
		warns    int
		err      error
		name     string
		filename string
	}{
		{
			name:     "empty file",
			filename: "./testdata/dotnet-empty.csproj",
			err:      errInvalidCsProjFile,
=======
		warns       int
		expectError bool
		name        string
		filename    string
	}{
		{
			name:        "empty file",
			filename:    "./testdata/dotnet-empty.csproj",
			expectError: true,
>>>>>>> 914a6213
		},
		{
			name:     "locked mode enabled",
			filename: "./testdata/dotnet-locked-mode-enabled.csproj",
			warns:    0,
		},
		{
			name:     "locked mode disabled",
			filename: "./testdata/dotnet-locked-mode-disabled.csproj",
			warns:    1,
		},
		{
			name:     "locked mode disabled implicitly",
			filename: "./testdata/dotnet-locked-mode-disabled-implicitly.csproj",
			warns:    1,
		},
		{
<<<<<<< HEAD
			name:     "invalid file",
			filename: "./testdata/dotnet-invalid.csproj",
			err:      errInvalidCsProjFile,
=======
			name:        "invalid file",
			filename:    "./testdata/dotnet-invalid.csproj",
			expectError: true,
>>>>>>> 914a6213
		},
	}
	for _, tt := range tests {
		tt := tt // Re-initializing variable so it is not changed while executing the closure below
		t.Run(tt.name, func(t *testing.T) {
			t.Parallel()
			var content []byte
			var err error

			content, err = os.ReadFile(tt.filename)
			if err != nil {
				t.Errorf("cannot read file: %v", err)
			}

			p := strings.Replace(tt.filename, "./testdata/", "", 1)
			p = strings.Replace(p, "../testdata/", "", 1)

			var r []checker.Dependency

			_, err = analyseCsprojLockedMode(p, content, &r)
<<<<<<< HEAD
			if !errCmp(err, tt.err) {
				t.Error(cmp.Diff(err, tt.err, cmpopts.EquateErrors()))
=======
			if err != nil && !tt.expectError {
				t.Errorf("unexpected error %e", err)
>>>>>>> 914a6213
			}

			if err != nil {
				return
			}

			unpinned := countUnpinned(r)

			if tt.warns != unpinned {
				t.Errorf("expected %v. Got %v", tt.warns, unpinned)
			}
		})
	}
}

func TestCollectInsecureNugetCsproj(t *testing.T) {
	t.Parallel()
	tests := []struct {
		name                string
		filenames           []string
		stagedDependencies  []checker.Dependency
		outcomeDependencies []checker.Dependency
		expectError         bool
	}{
		{
<<<<<<< HEAD
=======
			name:        "pinned by command and 'locked mode' disabled implicitly",
			filenames:   []string{"./dotnet-locked-mode-disabled-implicitly.csproj"},
			expectError: false,
			stagedDependencies: []checker.Dependency{
				{
					Type:        checker.DependencyUseTypeNugetCommand,
					Pinned:      boolAsPointer(true),
					Remediation: nil,
				},
			},
			outcomeDependencies: []checker.Dependency{
				{
					Type:        checker.DependencyUseTypeNugetCommand,
					Pinned:      boolAsPointer(true),
					Remediation: nil,
				},
			},
		},
		{
>>>>>>> 914a6213
			name:        "unpinned by command and 'locked mode' disabled implicitly",
			filenames:   []string{"./dotnet-locked-mode-disabled-implicitly.csproj"},
			expectError: false,
			stagedDependencies: []checker.Dependency{
				{
					Type:   checker.DependencyUseTypeNugetCommand,
					Pinned: boolAsPointer(false),
					Remediation: &finding.Remediation{
						Text: "pin your dependecies by either using a lockfile (https://learn.microsoft.com/en-us/nuget/consume-packages/package-references-in-project-files#locking-dependencies) or by enabling central package management (https://learn.microsoft.com/en-us/nuget/consume-packages/Central-Package-Management)",
					},
				},
			},
			outcomeDependencies: []checker.Dependency{
				{
					Type:   checker.DependencyUseTypeNugetCommand,
					Pinned: boolAsPointer(false),
					Remediation: &finding.Remediation{
						Text: "pin your dependecies by either using a lockfile (https://learn.microsoft.com/en-us/nuget/consume-packages/package-references-in-project-files#locking-dependencies) or by enabling central package management (https://learn.microsoft.com/en-us/nuget/consume-packages/Central-Package-Management)",
					},
				},
			},
		},
		{
			name:        "unpinned by command and 'locked mode' enabled",
			filenames:   []string{"./dotnet-locked-mode-enabled.csproj"},
			expectError: false,
			stagedDependencies: []checker.Dependency{
				{
					Type:   checker.DependencyUseTypeNugetCommand,
					Pinned: boolAsPointer(false),
					Remediation: &finding.Remediation{
						Text: "pin your dependecies by either using a lockfile (https://learn.microsoft.com/en-us/nuget/consume-packages/package-references-in-project-files#locking-dependencies) or by enabling central package management (https://learn.microsoft.com/en-us/nuget/consume-packages/Central-Package-Management)",
					},
				},
			},
			outcomeDependencies: []checker.Dependency{
				{
					Type: checker.DependencyUseTypeNugetCommand,
					Location: &checker.File{
						Path:      "./dotnet-locked-mode-enabled.csproj",
						Snippet:   "hello",
						Offset:    1,
						EndOffset: 1,
						Type:      1,
					},
					Pinned:      boolAsPointer(true),
					Remediation: nil,
				},
			},
		},
		{
			name:        "unpinned by command and 'locked mode' enabled and disabled in different csproj files",
			filenames:   []string{"./dotnet-locked-mode-enabled.csproj", "./dotnet-locked-mode-disabled.csproj"},
			expectError: false,
			stagedDependencies: []checker.Dependency{
				{
					Type:   checker.DependencyUseTypeNugetCommand,
					Pinned: boolAsPointer(false),
				},
			},
			outcomeDependencies: []checker.Dependency{
				{
					Type: checker.DependencyUseTypeNugetCommand,
					Location: &checker.File{
						Path:      "./dotnet-locked-mode-enabled.csproj",
						Snippet:   "hello",
						Offset:    1,
						EndOffset: 1,
						Type:      1,
					},
					Pinned:      boolAsPointer(true),
					Remediation: nil,
				},
				{
					Type: checker.DependencyUseTypeNugetCommand,
					Location: &checker.File{
						Path:      "./dotnet-locked-mode-disabled.csproj",
						Snippet:   "hello",
						Offset:    1,
						EndOffset: 1,
						Type:      1,
					},
					Pinned:      boolAsPointer(false),
					Remediation: &finding.Remediation{Text: "update your csproj to use RestoreLockedMode"},
				},
			},
		},
	}

	for _, tt := range tests {
		tt := tt // Re-initializing variable so it is not changed while executing the closure below
		t.Run(tt.name, func(t *testing.T) {
			t.Parallel()

			ctrl := gomock.NewController(t)
			mockRepoClient := mockrepo.NewMockRepoClient(ctrl)
			mockRepoClient.EXPECT().ListFiles(gomock.Any()).Return(tt.filenames, nil).AnyTimes()
			mockRepoClient.EXPECT().GetDefaultBranchName().Return("main", nil).AnyTimes()
			mockRepoClient.EXPECT().URI().Return("github.com/ossf/scorecard").AnyTimes()
			mockRepoClient.EXPECT().GetFileReader(gomock.Any()).AnyTimes().DoAndReturn(func(file string) (io.ReadCloser, error) {
				return os.Open(filepath.Join("testdata", file))
			})

			req := checker.CheckRequest{
				RepoClient: mockRepoClient,
			}
			r := checker.PinningDependenciesData{
				StagedDependencies: tt.stagedDependencies,
			}
			err := collectInsecureNugetCsproj(&req, &r)
			if err != nil {
				if !tt.expectError {
					t.Error(err.Error())
				}
			}
			t.Log(r.Dependencies)
			for i := range tt.outcomeDependencies {
				outcomeDependency := &tt.outcomeDependencies[i]
				depend := &r.Dependencies[i]
				if diff := cmp.Diff(outcomeDependency, depend); diff != "" {
					t.Errorf("mismatch (-want +got):\n%s", diff)
				}
			}
		})
	}
}<|MERGE_RESOLUTION|>--- conflicted
+++ resolved
@@ -2090,17 +2090,6 @@
 
 	//nolint:govet
 	tests := []struct {
-<<<<<<< HEAD
-		warns    int
-		err      error
-		name     string
-		filename string
-	}{
-		{
-			name:     "empty file",
-			filename: "./testdata/dotnet-empty.csproj",
-			err:      errInvalidCsProjFile,
-=======
 		warns       int
 		expectError bool
 		name        string
@@ -2110,7 +2099,6 @@
 			name:        "empty file",
 			filename:    "./testdata/dotnet-empty.csproj",
 			expectError: true,
->>>>>>> 914a6213
 		},
 		{
 			name:     "locked mode enabled",
@@ -2128,15 +2116,9 @@
 			warns:    1,
 		},
 		{
-<<<<<<< HEAD
-			name:     "invalid file",
-			filename: "./testdata/dotnet-invalid.csproj",
-			err:      errInvalidCsProjFile,
-=======
 			name:        "invalid file",
 			filename:    "./testdata/dotnet-invalid.csproj",
 			expectError: true,
->>>>>>> 914a6213
 		},
 	}
 	for _, tt := range tests {
@@ -2157,13 +2139,8 @@
 			var r []checker.Dependency
 
 			_, err = analyseCsprojLockedMode(p, content, &r)
-<<<<<<< HEAD
-			if !errCmp(err, tt.err) {
-				t.Error(cmp.Diff(err, tt.err, cmpopts.EquateErrors()))
-=======
 			if err != nil && !tt.expectError {
 				t.Errorf("unexpected error %e", err)
->>>>>>> 914a6213
 			}
 
 			if err != nil {
@@ -2189,8 +2166,6 @@
 		expectError         bool
 	}{
 		{
-<<<<<<< HEAD
-=======
 			name:        "pinned by command and 'locked mode' disabled implicitly",
 			filenames:   []string{"./dotnet-locked-mode-disabled-implicitly.csproj"},
 			expectError: false,
@@ -2210,7 +2185,6 @@
 			},
 		},
 		{
->>>>>>> 914a6213
 			name:        "unpinned by command and 'locked mode' disabled implicitly",
 			filenames:   []string{"./dotnet-locked-mode-disabled-implicitly.csproj"},
 			expectError: false,
